--- conflicted
+++ resolved
@@ -1,5 +1,3 @@
-<<<<<<< HEAD
-=======
 # @hyperlane-xyz/helloworld
 
 ## 3.15.0
@@ -235,5 +233,4 @@
 - c9e0aedae: Improve client side StandardHookMetadata library interface
 - Updated dependencies [c9e0aedae]
   - @hyperlane-xyz/core@3.1.10
-  - @hyperlane-xyz/sdk@3.1.10
->>>>>>> acaa22cd
+  - @hyperlane-xyz/sdk@3.1.10