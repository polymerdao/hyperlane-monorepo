use std::{
    cmp::max,
    collections::HashMap,
    fmt::{Debug, Formatter},
    sync::Arc,
    time::Duration,
};

use async_trait::async_trait;
use derive_new::new;
use eyre::Result;
use hyperlane_base::{
    db::{HyperlaneRocksDB, ProcessMessage},
    CoreMetrics,
};
<<<<<<< HEAD
use hyperlane_core::{HyperlaneDomain, HyperlaneMessage};
=======
use hyperlane_core::{HyperlaneDomain, HyperlaneMessage, QueueOperation};
>>>>>>> acaa22cd
use prometheus::IntGauge;
use tokio::sync::mpsc::UnboundedSender;
use tracing::{debug, instrument, trace};

use super::{metadata::AppContextClassifier, pending_message::*};
use crate::{processor::ProcessorExt, settings::matching_list::MatchingList};

/// Finds unprocessed messages from an origin and submits then through a channel
/// for to the appropriate destination.
#[allow(clippy::too_many_arguments)]
pub struct MessageProcessor {
    whitelist: Arc<MatchingList>,
    blacklist: Arc<MatchingList>,
    metrics: MessageProcessorMetrics,
    /// channel for each destination chain to send operations (i.e. message
    /// submissions) to
    send_channels: HashMap<u32, UnboundedSender<QueueOperation>>,
    /// Needed context to send a message for each destination chain
    destination_ctxs: HashMap<u32, Arc<MessageContext>>,
    metric_app_contexts: Vec<(MatchingList, String)>,
    nonce_iterator: ForwardBackwardIterator,
}

#[derive(Debug)]
struct ForwardBackwardIterator {
    low_nonce_iter: DirectionalNonceIterator,
    high_nonce_iter: DirectionalNonceIterator,
    // here for debugging purposes
    _domain: String,
}

impl ForwardBackwardIterator {
    #[instrument(skip(db), ret)]
    fn new(db: Arc<dyn ProcessMessage>) -> Self {
        let high_nonce = db.retrieve_highest_seen_message_nonce().ok().flatten();
        let domain = db.domain().name().to_owned();
        let high_nonce_iter = DirectionalNonceIterator::new(
            // If the high nonce is None, we start from the beginning
            high_nonce.unwrap_or_default().into(),
            NonceDirection::High,
            db.clone(),
            domain.clone(),
        );
        let mut low_nonce_iter =
            DirectionalNonceIterator::new(high_nonce, NonceDirection::Low, db, domain.clone());
        // Decrement the low nonce to avoid processing the same message twice, which causes double counts in metrics
        low_nonce_iter.iterate();
        debug!(
            ?low_nonce_iter,
            ?high_nonce_iter,
            ?domain,
            "Initialized ForwardBackwardIterator"
        );
        Self {
            low_nonce_iter,
            high_nonce_iter,
            _domain: domain,
        }
    }

    async fn try_get_next_message(
        &mut self,
        metrics: &MessageProcessorMetrics,
    ) -> Result<Option<HyperlaneMessage>> {
        loop {
            let high_nonce_message_status = self.high_nonce_iter.try_get_next_nonce(metrics)?;
            let low_nonce_message_status = self.low_nonce_iter.try_get_next_nonce(metrics)?;
            // Always prioritize the high nonce message
            match (high_nonce_message_status, low_nonce_message_status) {
                // Keep iterating if only processed messages are found
                (MessageStatus::Processed, _) => {
                    self.high_nonce_iter.iterate();
                }
                (_, MessageStatus::Processed) => {
                    self.low_nonce_iter.iterate();
                }
                // Otherwise return - either a processable message or nothing to process
                (MessageStatus::Processable(high_nonce_message), _) => {
                    self.high_nonce_iter.iterate();
                    return Ok(Some(high_nonce_message));
                }
                (_, MessageStatus::Processable(low_nonce_message)) => {
                    self.low_nonce_iter.iterate();
                    return Ok(Some(low_nonce_message));
                }
                (MessageStatus::Unindexed, MessageStatus::Unindexed) => return Ok(None),
            }
            // This loop may iterate through millions of processed messages, blocking the runtime.
            // So, to avoid starving other futures in this task, yield to the runtime
            // on each iteration
            tokio::task::yield_now().await;
        }
    }
}

#[derive(Debug, Clone, Copy, Default, PartialEq)]
enum NonceDirection {
    #[default]
    High,
    Low,
}

#[derive(new)]
struct DirectionalNonceIterator {
    nonce: Option<u32>,
    direction: NonceDirection,
    db: Arc<dyn ProcessMessage>,
    domain_name: String,
}

impl Debug for DirectionalNonceIterator {
    fn fmt(&self, f: &mut Formatter<'_>) -> std::fmt::Result {
        write!(
            f,
            "DirectionalNonceIterator {{ nonce: {:?}, direction: {:?}, domain: {:?} }}",
            self.nonce, self.direction, self.domain_name
        )
    }
}

impl DirectionalNonceIterator {
    #[instrument]
    fn iterate(&mut self) {
        match self.direction {
<<<<<<< HEAD
            NonceDirection::High => self.nonce = self.nonce.map(|n| n.saturating_add(1)),
=======
            NonceDirection::High => {
                self.nonce = self.nonce.map(|n| n.saturating_add(1));
                debug!(?self, "Iterating high nonce");
            }
>>>>>>> acaa22cd
            NonceDirection::Low => {
                if let Some(nonce) = self.nonce {
                    // once the message with nonce zero is processed, we should stop going backwards
                    self.nonce = nonce.checked_sub(1);
                }
            }
        }
    }

    fn try_get_next_nonce(
        &mut self,
        metrics: &MessageProcessorMetrics,
    ) -> Result<MessageStatus<HyperlaneMessage>> {
        if let Some(message) = self.indexed_message_with_nonce()? {
            Self::update_max_nonce_gauge(&message, metrics);
            if !self.is_message_processed()? {
<<<<<<< HEAD
=======
                debug!(?message, iterator=?self, "Found processable message");
>>>>>>> acaa22cd
                return Ok(MessageStatus::Processable(message));
            } else {
                return Ok(MessageStatus::Processed);
            }
        }
        Ok(MessageStatus::Unindexed)
    }

    fn update_max_nonce_gauge(message: &HyperlaneMessage, metrics: &MessageProcessorMetrics) {
        let current_max = metrics.max_last_known_message_nonce_gauge.get();
        metrics
            .max_last_known_message_nonce_gauge
            .set(max(current_max, message.nonce as i64));
        if let Some(metrics) = metrics.get(message.destination) {
            metrics.set(message.nonce as i64);
        }
    }

    fn indexed_message_with_nonce(&self) -> Result<Option<HyperlaneMessage>> {
        match self.nonce {
            Some(nonce) => {
                let msg = self.db.retrieve_message_by_nonce(nonce)?;
                Ok(msg)
            }
            None => Ok(None),
        }
    }

    fn is_message_processed(&self) -> Result<bool> {
        let Some(nonce) = self.nonce else {
            return Ok(false);
        };
        let processed = self.db.retrieve_processed_by_nonce(nonce)?.unwrap_or(false);
        if processed {
            trace!(
                nonce,
                domain = self.db.domain().name(),
                "Message already marked as processed in DB"
            );
        }
        Ok(processed)
    }
}

#[derive(Debug)]
enum MessageStatus<T> {
    /// The message wasn't indexed yet so can't be processed.
    Unindexed,
    // The message was indexed and is ready to be processed.
    Processable(T),
    // The message was indexed and already processed.
    Processed,
}

impl Debug for MessageProcessor {
    fn fmt(&self, f: &mut Formatter<'_>) -> std::fmt::Result {
        write!(
            f,
            "MessageProcessor {{ whitelist: {:?}, blacklist: {:?}, nonce_iterator: {:?}}}",
            self.whitelist, self.blacklist, self.nonce_iterator
        )
    }
}

#[async_trait]
impl ProcessorExt for MessageProcessor {
    /// The domain this processor is getting messages from.
    fn domain(&self) -> &HyperlaneDomain {
        self.nonce_iterator.high_nonce_iter.db.domain()
    }

    /// One round of processing, extracted from infinite work loop for
    /// testing purposes.
    async fn tick(&mut self) -> Result<()> {
        // Forever, scan HyperlaneRocksDB looking for new messages to send. When criteria are
        // satisfied or the message is disqualified, push the message onto
        // self.tx_msg and then continue the scan at the next highest
        // nonce.
        // Scan until we find next nonce without delivery confirmation.
        if let Some(msg) = self.try_get_unprocessed_message().await? {
<<<<<<< HEAD
            debug!(?msg, "Processor working on message");
=======
            debug!(
                ?msg,
                cursor = ?self.nonce_iterator,
                "Processor working on message"
            );
>>>>>>> acaa22cd
            let destination = msg.destination;

            // Skip if not whitelisted.
            if !self.whitelist.msg_matches(&msg, true) {
                debug!(?msg, whitelist=?self.whitelist, "Message not whitelisted, skipping");
                return Ok(());
            }

            // Skip if the message is blacklisted
            if self.blacklist.msg_matches(&msg, false) {
                debug!(?msg, blacklist=?self.blacklist, "Message blacklisted, skipping");
                return Ok(());
            }

            // Skip if the message is intended for this origin
            if destination == self.domain().id() {
                debug!(?msg, "Message destined for self, skipping");
                return Ok(());
            }

            // Skip if the message is intended for a destination we do not service
            if !self.send_channels.contains_key(&destination) {
                debug!(?msg, "Message destined for unknown domain, skipping");
                return Ok(());
            }

            debug!(%msg, "Sending message to submitter");

            let app_context_classifier =
                AppContextClassifier::new(self.metric_app_contexts.clone());

            let app_context = app_context_classifier.get_app_context(&msg).await?;
            // Finally, build the submit arg and dispatch it to the submitter.
            let pending_msg = PendingMessage::from_persisted_retries(
                msg,
                self.destination_ctxs[&destination].clone(),
                app_context,
            );
            self.send_channels[&destination].send(Box::new(pending_msg) as QueueOperation)?;
        } else {
            tokio::time::sleep(Duration::from_secs(1)).await;
        }
        Ok(())
    }
}

impl MessageProcessor {
    pub fn new(
        db: HyperlaneRocksDB,
        whitelist: Arc<MatchingList>,
        blacklist: Arc<MatchingList>,
        metrics: MessageProcessorMetrics,
        send_channels: HashMap<u32, UnboundedSender<QueueOperation>>,
        destination_ctxs: HashMap<u32, Arc<MessageContext>>,
        metric_app_contexts: Vec<(MatchingList, String)>,
    ) -> Self {
        Self {
            whitelist,
            blacklist,
            metrics,
            send_channels,
            destination_ctxs,
            metric_app_contexts,
            nonce_iterator: ForwardBackwardIterator::new(Arc::new(db) as Arc<dyn ProcessMessage>),
        }
    }

    async fn try_get_unprocessed_message(&mut self) -> Result<Option<HyperlaneMessage>> {
        trace!(nonce_iterator=?self.nonce_iterator, "Trying to get the next processor message");
        let next_message = self
            .nonce_iterator
            .try_get_next_message(&self.metrics)
            .await?;
        if next_message.is_none() {
            trace!(nonce_iterator=?self.nonce_iterator, "No message found in DB for nonce");
        }
        Ok(next_message)
    }
}

#[derive(Debug)]
pub struct MessageProcessorMetrics {
    max_last_known_message_nonce_gauge: IntGauge,
    last_known_message_nonce_gauges: HashMap<u32, IntGauge>,
}

impl MessageProcessorMetrics {
    pub fn new<'a>(
        metrics: &CoreMetrics,
        origin: &HyperlaneDomain,
        destinations: impl Iterator<Item = &'a HyperlaneDomain>,
    ) -> Self {
        let mut gauges: HashMap<u32, IntGauge> = HashMap::new();
        for destination in destinations {
            gauges.insert(
                destination.id(),
                metrics.last_known_message_nonce().with_label_values(&[
                    "processor_loop",
                    origin.name(),
                    destination.name(),
                ]),
            );
        }
        Self {
            max_last_known_message_nonce_gauge: metrics
                .last_known_message_nonce()
                .with_label_values(&["processor_loop", origin.name(), "any"]),
            last_known_message_nonce_gauges: gauges,
        }
    }

    fn get(&self, destination: u32) -> Option<&IntGauge> {
        self.last_known_message_nonce_gauges.get(&destination)
    }
}

#[cfg(test)]
mod test {
    use std::time::Instant;

    use crate::{
        merkle_tree::builder::MerkleTreeBuilder,
        msg::{
            gas_payment::GasPaymentEnforcer,
            metadata::{BaseMetadataBuilder, IsmAwareAppContextClassifier},
        },
        processor::Processor,
    };

    use super::*;
    use hyperlane_base::{
        db::{test_utils, DbResult, HyperlaneRocksDB},
        settings::{ChainConf, ChainConnectionConf, Settings},
    };
    use hyperlane_test::mocks::{MockMailboxContract, MockValidatorAnnounceContract};
    use prometheus::{IntCounter, Registry};
    use tokio::{
        sync::{
            mpsc::{self, UnboundedReceiver},
            RwLock,
        },
        time::sleep,
    };
    use tokio_metrics::TaskMonitor;

    fn dummy_processor_metrics(domain_id: u32) -> MessageProcessorMetrics {
        MessageProcessorMetrics {
            max_last_known_message_nonce_gauge: IntGauge::new(
                "dummy_max_last_known_message_nonce_gauge",
                "help string",
            )
            .unwrap(),
            last_known_message_nonce_gauges: HashMap::from([(
                domain_id,
                IntGauge::new("dummy_last_known_message_nonce_gauge", "help string").unwrap(),
            )]),
        }
    }

    fn dummy_submission_metrics() -> MessageSubmissionMetrics {
        MessageSubmissionMetrics {
            last_known_nonce: IntGauge::new("last_known_nonce_gauge", "help string").unwrap(),
            messages_processed: IntCounter::new("message_processed_gauge", "help string").unwrap(),
        }
    }

    fn dummy_chain_conf(domain: &HyperlaneDomain) -> ChainConf {
        ChainConf {
            domain: domain.clone(),
            signer: Default::default(),
            reorg_period: Default::default(),
            addresses: Default::default(),
            connection: ChainConnectionConf::Ethereum(hyperlane_ethereum::ConnectionConf {
                rpc_connection: hyperlane_ethereum::RpcConnectionConf::Http {
                    url: "http://example.com".parse().unwrap(),
                },
                transaction_overrides: Default::default(),
                operation_batch: Default::default(),
            }),
            metrics_conf: Default::default(),
            index: Default::default(),
        }
    }

    fn dummy_metadata_builder(
        origin_domain: &HyperlaneDomain,
        destination_domain: &HyperlaneDomain,
        db: &HyperlaneRocksDB,
    ) -> BaseMetadataBuilder {
        let mut settings = Settings::default();
        settings.chains.insert(
            origin_domain.name().to_owned(),
            dummy_chain_conf(origin_domain),
        );
        settings.chains.insert(
            destination_domain.name().to_owned(),
            dummy_chain_conf(destination_domain),
        );
        let destination_chain_conf = settings.chain_setup(destination_domain).unwrap();
        let core_metrics = CoreMetrics::new("dummy_relayer", 37582, Registry::new()).unwrap();
        BaseMetadataBuilder::new(
            origin_domain.clone(),
            destination_chain_conf.clone(),
            Arc::new(RwLock::new(MerkleTreeBuilder::new())),
            Arc::new(MockValidatorAnnounceContract::default()),
            false,
            Arc::new(core_metrics),
            db.clone(),
            5,
            IsmAwareAppContextClassifier::new(Arc::new(MockMailboxContract::default()), vec![]),
        )
    }

    fn dummy_message_processor(
        origin_domain: &HyperlaneDomain,
        destination_domain: &HyperlaneDomain,
        db: &HyperlaneRocksDB,
    ) -> (MessageProcessor, UnboundedReceiver<QueueOperation>) {
        let base_metadata_builder = dummy_metadata_builder(origin_domain, destination_domain, db);
        let message_context = Arc::new(MessageContext {
            destination_mailbox: Arc::new(MockMailboxContract::default()),
            origin_db: db.clone(),
            metadata_builder: Arc::new(base_metadata_builder),
            origin_gas_payment_enforcer: Arc::new(GasPaymentEnforcer::new([], db.clone())),
            transaction_gas_limit: Default::default(),
            metrics: dummy_submission_metrics(),
        });

        let (send_channel, receive_channel) = mpsc::unbounded_channel::<QueueOperation>();
        (
            MessageProcessor::new(
                db.clone(),
                Default::default(),
                Default::default(),
                dummy_processor_metrics(origin_domain.id()),
                HashMap::from([(destination_domain.id(), send_channel)]),
                HashMap::from([(destination_domain.id(), message_context)]),
                vec![],
            ),
            receive_channel,
        )
    }

    fn dummy_hyperlane_message(destination: &HyperlaneDomain, nonce: u32) -> HyperlaneMessage {
        HyperlaneMessage {
            version: Default::default(),
            nonce,
            // Origin must be different from the destination
            origin: destination.id() + 1,
            sender: Default::default(),
            destination: destination.id(),
            recipient: Default::default(),
            body: Default::default(),
        }
    }

    fn add_db_entry(db: &HyperlaneRocksDB, msg: &HyperlaneMessage, retry_count: u32) {
        db.store_message(msg, Default::default()).unwrap();
        if retry_count > 0 {
            db.store_pending_message_retry_count_by_message_id(&msg.id(), &retry_count)
                .unwrap();
        }
    }

    fn dummy_domain(domain_id: u32, name: &str) -> HyperlaneDomain {
        let test_domain = HyperlaneDomain::new_test_domain(name);
        HyperlaneDomain::Unknown {
            domain_id,
            domain_name: name.to_owned(),
            domain_type: test_domain.domain_type(),
            domain_protocol: test_domain.domain_protocol(),
            domain_technical_stack: test_domain.domain_technical_stack(),
        }
    }

    /// Only adds database entries to the pending message prefix if the message's
    /// retry count is greater than zero
    fn persist_retried_messages(
        retries: &[u32],
        db: &HyperlaneRocksDB,
        destination_domain: &HyperlaneDomain,
    ) {
        let mut nonce = 0;
        retries.iter().for_each(|num_retries| {
            let message = dummy_hyperlane_message(destination_domain, nonce);
            add_db_entry(db, &message, *num_retries);
            nonce += 1;
        });
    }

    /// Runs the processor and returns the first `num_operations` to arrive on the
    /// receiving end of the channel.
    /// A default timeout is used for all `n` operations to arrive, otherwise the function panics.
    async fn get_first_n_operations_from_processor(
        origin_domain: &HyperlaneDomain,
        destination_domain: &HyperlaneDomain,
        db: &HyperlaneRocksDB,
        num_operations: usize,
    ) -> Vec<QueueOperation> {
        let (message_processor, mut receive_channel) =
            dummy_message_processor(origin_domain, destination_domain, db);

        let processor = Processor::new(Box::new(message_processor), TaskMonitor::new());
        let process_fut = processor.spawn();
        let mut pending_messages = vec![];
        let pending_message_accumulator = async {
            while let Some(pm) = receive_channel.recv().await {
                pending_messages.push(pm);
                if pending_messages.len() == num_operations {
                    break;
                }
            }
        };
        tokio::select! {
            _ = process_fut => {},
            _ = pending_message_accumulator => {},
            _ = sleep(Duration::from_millis(200)) => { panic!("No PendingMessage received from the processor") }
        };
        pending_messages
    }

    mockall::mock! {
        pub Db {}

        impl Debug for Db {
            fn fmt<'a>(&self, f: &mut std::fmt::Formatter<'a>) -> std::fmt::Result;
        }

        impl ProcessMessage for Db {
            fn retrieve_highest_seen_message_nonce(&self) -> DbResult<Option<u32>>;
            fn retrieve_message_by_nonce(&self, nonce: u32) -> DbResult<Option<HyperlaneMessage>>;
            fn retrieve_processed_by_nonce(&self, nonce: u32) -> DbResult<Option<bool>>;
            fn domain(&self) -> &HyperlaneDomain;
        }
    }

    #[tokio::test]
    async fn test_full_pending_message_persistence_flow() {
        test_utils::run_test_db(|db| async move {
            let origin_domain = dummy_domain(0, "dummy_origin_domain");
            let destination_domain = dummy_domain(1, "dummy_destination_domain");
            let db = HyperlaneRocksDB::new(&origin_domain, db);

            // Assume the message syncer stored some new messages in HyperlaneDB
            let msg_retries = vec![0, 0, 0];
            persist_retried_messages(&msg_retries, &db, &destination_domain);

            // Run parser to load the messages in memory
            let pending_messages = get_first_n_operations_from_processor(
                &origin_domain,
                &destination_domain,
                &db,
                msg_retries.len(),
            )
            .await;

            // Set some retry counts. This should update HyperlaneDB entries too.
            let msg_retries_to_set = [3, 0, 10];
            pending_messages
                .into_iter()
                .enumerate()
                .for_each(|(i, mut pm)| pm.set_retries(msg_retries_to_set[i]));

            // Run parser again
            let pending_messages = get_first_n_operations_from_processor(
                &origin_domain,
                &destination_domain,
                &db,
                msg_retries.len(),
            )
            .await;

            // Expect the HyperlaneDB entry to have been updated, so the `OpQueue` in the submitter
            // can be accurately reconstructed on restart.
            // If the retry counts were correctly persisted, the backoffs will have the expected value.
            pending_messages
                .iter()
                .zip(msg_retries_to_set.iter())
                .for_each(|(pm, expected_retries)| {
                    // Round up the actual backoff because it was calculated with an `Instant::now()` that was a fraction of a second ago
                    let expected_backoff = PendingMessage::calculate_msg_backoff(*expected_retries)
                        .map(|b| b.as_secs_f32().round());
                    let actual_backoff = pm.next_attempt_after().map(|instant| {
                        instant.duration_since(Instant::now()).as_secs_f32().round()
                    });
                    assert_eq!(expected_backoff, actual_backoff);
                });
        })
        .await;
    }

    #[tokio::test]
    async fn test_forward_backward_iterator() {
        let mut mock_db = MockDb::new();
        const MAX_ONCHAIN_NONCE: u32 = 4;
        const MOCK_HIGHEST_SEEN_NONCE: u32 = 2;

        // How many times the db was queried for the max onchain nonce message
        let mut retrieve_calls_for_max_onchain_nonce = 0;

        mock_db
            .expect_domain()
            .return_const(dummy_domain(0, "dummy_domain"));
        mock_db
            .expect_retrieve_highest_seen_message_nonce()
            .returning(|| Ok(Some(MOCK_HIGHEST_SEEN_NONCE)));
        mock_db
            .expect_retrieve_message_by_nonce()
            .returning(move |nonce| {
                // return `None` the first time we get a query for the last message
                // (the `MAX_ONCHAIN_NONCE`th one), to simulate an ongoing indexing that hasn't finished
                if nonce == MAX_ONCHAIN_NONCE && retrieve_calls_for_max_onchain_nonce == 0 {
                    retrieve_calls_for_max_onchain_nonce += 1;
                    return Ok(None);
                }

                // otherwise return a message for every nonce in the closed
                // interval [0, MAX_ONCHAIN_NONCE]
                if nonce > MAX_ONCHAIN_NONCE {
                    Ok(None)
                } else {
                    Ok(Some(dummy_hyperlane_message(
                        &dummy_domain(1, "dummy_domain"),
                        nonce,
                    )))
                }
            });

        // The messages must be marked as "not processed" in the db for them to be returned
        // when the iterator queries them
        mock_db
            .expect_retrieve_processed_by_nonce()
            .returning(|_| Ok(Some(false)));
        let dummy_metrics = dummy_processor_metrics(0);
        let db = Arc::new(mock_db);

        let mut forward_backward_iterator = ForwardBackwardIterator::new(db.clone());

        let mut messages = vec![];
        while let Some(msg) = forward_backward_iterator
            .try_get_next_message(&dummy_metrics)
            .await
            .unwrap()
        {
            messages.push(msg.nonce);
        }

        // we start with 2 (MOCK_HIGHEST_SEEN_NONCE) as the highest seen nonce,
        // so we go forward and get 3.
        // then we try going forward again but get a `None` (not indexed yet), for nonce 4 (MAX_ONCHAIN_NONCE).
        // then we go backwards once and get 1.
        // then retry the forward iteration, which should return a message the second time, for nonce 4.
        // finally, going forward again returns None so we go backward and get 0.
        assert_eq!(messages, vec![2, 3, 1, 4, 0]);

        // the final bounds of the iterator are (None, MAX_ONCHAIN_NONCE + 1), where None means
        // the backward iterator has reached the beginning (iterated past nonce 0)
        assert_eq!(forward_backward_iterator.low_nonce_iter.nonce, None);
        assert_eq!(
            forward_backward_iterator.high_nonce_iter.nonce,
            Some(MAX_ONCHAIN_NONCE + 1)
        );
    }
}<|MERGE_RESOLUTION|>--- conflicted
+++ resolved
@@ -13,11 +13,7 @@
     db::{HyperlaneRocksDB, ProcessMessage},
     CoreMetrics,
 };
-<<<<<<< HEAD
-use hyperlane_core::{HyperlaneDomain, HyperlaneMessage};
-=======
 use hyperlane_core::{HyperlaneDomain, HyperlaneMessage, QueueOperation};
->>>>>>> acaa22cd
 use prometheus::IntGauge;
 use tokio::sync::mpsc::UnboundedSender;
 use tracing::{debug, instrument, trace};
@@ -142,14 +138,10 @@
     #[instrument]
     fn iterate(&mut self) {
         match self.direction {
-<<<<<<< HEAD
-            NonceDirection::High => self.nonce = self.nonce.map(|n| n.saturating_add(1)),
-=======
             NonceDirection::High => {
                 self.nonce = self.nonce.map(|n| n.saturating_add(1));
                 debug!(?self, "Iterating high nonce");
             }
->>>>>>> acaa22cd
             NonceDirection::Low => {
                 if let Some(nonce) = self.nonce {
                     // once the message with nonce zero is processed, we should stop going backwards
@@ -166,10 +158,7 @@
         if let Some(message) = self.indexed_message_with_nonce()? {
             Self::update_max_nonce_gauge(&message, metrics);
             if !self.is_message_processed()? {
-<<<<<<< HEAD
-=======
                 debug!(?message, iterator=?self, "Found processable message");
->>>>>>> acaa22cd
                 return Ok(MessageStatus::Processable(message));
             } else {
                 return Ok(MessageStatus::Processed);
@@ -250,15 +239,11 @@
         // nonce.
         // Scan until we find next nonce without delivery confirmation.
         if let Some(msg) = self.try_get_unprocessed_message().await? {
-<<<<<<< HEAD
-            debug!(?msg, "Processor working on message");
-=======
             debug!(
                 ?msg,
                 cursor = ?self.nonce_iterator,
                 "Processor working on message"
             );
->>>>>>> acaa22cd
             let destination = msg.destination;
 
             // Skip if not whitelisted.
